--- conflicted
+++ resolved
@@ -102,13 +102,8 @@
 use egobox_moe::{ClusteredSurrogate, Clustering, CorrelationSpec, Moe, MoeParams, RegressionSpec};
 use env_logger::{Builder, Env};
 use finitediff::FiniteDiff;
-<<<<<<< HEAD
 use linfa::ParamGuard;
-use log::{debug, info};
-=======
-use linfa::{traits::Fit, Dataset, ParamGuard};
 use log::{debug, info, warn};
->>>>>>> 4e53d84d
 use ndarray::{concatenate, s, Array, Array1, Array2, ArrayBase, Axis, Data, Ix1, Ix2, Zip};
 use ndarray_npy::{read_npy, write_npy};
 use ndarray_rand::rand::{Rng, SeedableRng};
@@ -480,14 +475,11 @@
         let mut clusterings = vec![None; self.n_cstr + 1];
         let mut no_point_added_retries = MAX_RETRY;
         let mut lhs_optim = false;
-<<<<<<< HEAD
-=======
         if n_iter / self.q_parallel == 0 {
             warn!("Number of evaluations {} too low, incompatible with initial doe size {} and q_parallel={} evals/iter", 
                   self.n_eval, doe.nrows(), self.q_parallel);
         }
         let n_iter = n_iter / self.q_parallel;
->>>>>>> 4e53d84d
 
         for i in 1..=n_iter {
             let (x_dat, y_dat) =
@@ -565,9 +557,9 @@
     }
 
     fn should_recluster(&self, n_iter: usize) -> bool {
-        n_iter % 10 == 1 || {
+        n_iter == 1 || {
             if let Some(nc) = self.n_clusters {
-                nc == 0
+                nc == 0 && n_iter % 10 == 0
             } else {
                 false
             }
@@ -583,21 +575,19 @@
 
     fn make_clustered_surrogate(
         &self,
-        x_data: &Array2<f64>,
-        y_data: &Array2<f64>,
+        xt: &Array2<f64>,
+        yt: &Array2<f64>,
         n_iter: usize,
         clustering: &Option<Clustering>,
     ) -> Box<dyn ClusteredSurrogate> {
         let default_builder = &self.make_default_builder() as &dyn SurrogateBuilder;
         let builder = self.surrogate_builder.unwrap_or(default_builder);
         if self.should_recluster(n_iter) {
-            builder
-                .train(x_data, &y_data.slice(s![.., 0..1]).to_owned())
-                .expect("GP training failure")
+            builder.train(xt, yt).expect("GP training failure")
         } else {
             let clustering = clustering.as_ref().unwrap().clone();
             builder
-                .train_on_clusters(x_data, &y_data.slice(s![.., 0..1]).to_owned(), &clustering)
+                .train_on_clusters(xt, yt, &clustering)
                 .expect("GP training failure")
         }
     }
@@ -615,38 +605,39 @@
         let mut x_dat = Array2::zeros((0, x_data.ncols()));
         let mut y_dat = Array2::zeros((0, y_data.ncols()));
 
-<<<<<<< HEAD
-        if self.should_recluster(n_iter) {
-            info!("Objective reclustering...")
-        }
-        let obj_model = self.make_clustered_surrogate(x_data, y_data, n_iter, &clusterings[0]);
-        if self.should_recluster(n_iter) {
-            info!(
-                "... Best nb of clusters for objective: {}",
-                obj_model.n_clusters()
-            )
-        }
-        clusterings[0] = Some(obj_model.to_clustering());
-
-        let mut cstr_models: Vec<Box<dyn ClusteredSurrogate>> = Vec::with_capacity(self.n_cstr);
-        for k in 0..self.n_cstr {
-            if self.should_recluster(n_iter) {
-                info!("Constraint[{}] reclustering...", k)
-            }
-            let cstr_model =
-                self.make_clustered_surrogate(x_data, y_data, n_iter, &clusterings[k + 1]);
-            cstr_models.push(cstr_model);
-            if self.should_recluster(n_iter) {
-                info!(
-                    "... Best nb of clusters for constraint[{}]: {}",
-                    k,
-                    cstr_models[k].n_clusters()
-                );
-            }
-            clusterings[k + 1] = Some(cstr_models[k].to_clustering());
-        }
-        for _ in 0..self.q_parallel {
-=======
+        // <<<<<<< HEAD
+        //         if self.should_recluster(n_iter) {
+        //             info!("Objective reclustering...")
+        //         }
+        //         let obj_model = self.make_clustered_surrogate(x_data, y_data, n_iter, &clusterings[0]);
+        //         if self.should_recluster(n_iter) {
+        //             info!(
+        //                 "... Best nb of clusters for objective: {}",
+        //                 obj_model.n_clusters()
+        //             )
+        //         }
+        //         clusterings[0] = Some(obj_model.to_clustering());
+
+        //         let mut cstr_models: Vec<Box<dyn ClusteredSurrogate>> = Vec::with_capacity(self.n_cstr);
+        //         for k in 0..self.n_cstr {
+        //             if self.should_recluster(n_iter) {
+        //                 info!("Constraint[{}] reclustering...", k)
+        //             }
+        //             let cstr_model =
+        //                 self.make_clustered_surrogate(x_data, y_data, n_iter, &clusterings[k + 1]);
+        //             cstr_models.push(cstr_model);
+        //             if self.should_recluster(n_iter) {
+        //                 info!(
+        //                     "... Best nb of clusters for constraint[{}]: {}",
+        //                     k,
+        //                     cstr_models[k].n_clusters()
+        //                 );
+        //             }
+        //             clusterings[k + 1] = Some(cstr_models[k].to_clustering());
+        //         }
+        //        for _ in 0..self.q_parallel {
+        // =======
+        // let builder = self.make_default_builder();
         for i in 0..self.q_parallel {
             let (xt, yt) = if i == 0 {
                 (x_data.to_owned(), y_data.to_owned())
@@ -656,20 +647,46 @@
                     concatenate![Axis(0), y_data.to_owned(), y_dat.to_owned()],
                 )
             };
-            let obj_model = builder
-                .train(&xt, &yt.slice(s![.., 0..1]).to_owned())
-                .expect("GP training");
-
-            let mut cstr_models: Vec<Box<dyn Surrogate>> = Vec::with_capacity(self.n_cstr);
-            for k in 0..self.n_cstr {
-                cstr_models.push(
-                    builder
-                        .train(&xt, &yt.slice(s![.., k + 1..k + 2]).to_owned())
-                        .expect("GP training"),
-                )
-            }
-
->>>>>>> 4e53d84d
+
+            let obj_model = self.make_clustered_surrogate(
+                &xt,
+                &yt.slice(s![.., 0..1]).to_owned(),
+                n_iter,
+                &clusterings[0],
+            );
+            clusterings[0] = Some(obj_model.to_clustering());
+
+            // let mut cstr_models: Vec<Box<dyn ClusteredSurrogate>> = Vec::with_capacity(self.n_cstr);
+            // for k in 0..self.n_cstr {
+            //     cstr_models.push(
+            //         builder
+            //             .train(&xt, &yt.slice(s![.., k + 1..k + 2]).to_owned())
+            //             .expect("GP training"),
+            //     )
+            // }
+
+            let mut cstr_models: Vec<Box<dyn ClusteredSurrogate>> = Vec::with_capacity(self.n_cstr);
+            for k in 1..=self.n_cstr {
+                if self.should_recluster(n_iter) {
+                    info!("Constraint[{}] reclustering...", k)
+                }
+                let cstr_model = self.make_clustered_surrogate(
+                    &xt,
+                    &yt.slice(s![.., k..k + 1]).to_owned(),
+                    n_iter,
+                    &clusterings[k],
+                );
+                cstr_models.push(cstr_model);
+                if self.should_recluster(n_iter) {
+                    info!(
+                        "... Best nb of clusters for constraint[{}]: {}",
+                        k,
+                        cstr_models[k - 1].n_clusters()
+                    );
+                }
+                clusterings[k] = Some(cstr_models[k - 1].to_clustering());
+            }
+
             match self.find_best_point(
                 x_data,
                 y_data,
@@ -1065,7 +1082,7 @@
 
     #[test]
     #[serial]
-    fn test_egor_g24() {
+    fn test_egor_g24_basic() {
         let x = array![[1., 2.]];
         println!("{:?}", f_g24(&x.view()));
         let xlimits = array![[0., 3.], [0., 4.]];
@@ -1078,7 +1095,7 @@
             .infill_strategy(InfillStrategy::EI)
             .infill_optimizer(InfillOptimizer::Cobyla) // test passes also with WB2S and Slsqp
             .doe(Some(doe))
-            .n_eval(40)
+            .n_eval(20)
             .minimize()
             .expect("Minimize failure");
         println!("G24 optim result = {:?}", res);
@@ -1088,13 +1105,6 @@
 
     #[test]
     fn test_egor_g24_qei() {
-        // let a = array![[1, 2], [3, 4], [5, 6]];
-        // let a2 = array![[1, 2], [3, 4], [5, 6]];
-        // let b = concatenate![Axis(0), a, a2];
-        // println!("{}", b);
-
-        let x = array![[1., 2.]];
-        println!("{:?}", f_g24(&x.view()));
         let xlimits = array![[0., 3.], [0., 4.]];
         let doe = Lhs::new(&xlimits)
             .with_rng(Isaac64Rng::seed_from_u64(42))
@@ -1102,12 +1112,10 @@
         let res = Egor::new(f_g24, &xlimits)
             .with_rng(Isaac64Rng::seed_from_u64(42))
             .n_cstr(2)
-            .infill_strategy(InfillStrategy::EI)
-            .infill_optimizer(InfillOptimizer::Cobyla) // test passes also with WB2S and Slsqp
             .q_parallel(2)
             .qei_strategy(QEiStrategy::KrigingBeliever)
             .doe(Some(doe))
-            .n_eval(16)
+            .n_eval(20)
             .minimize()
             .expect("Minimize failure");
         println!("G24 optim result = {:?}", res);
