//! `egobox`, Rust toolbox for efficient global optimization
//!
//! Thanks to the [PyO3 project](https://pyo3.rs), which makes Rust well suited for building Python extensions,
//! the mixture of gaussian process surrogates is binded in Python. You can install the Python package using:
//!
//! ```bash
//! pip install egobox
//! ```
//!
//! See the [tutorial notebook](https://github.com/relf/egobox/doc/Gpx_Tutorial.ipynb) for usage.
//!
use std::{cmp::Ordering, path::Path};

use crate::gp_config::GpConfig;
use crate::types::*;
use egobox_gp::metrics::CrossValScore;
use egobox_moe::{Clustered, MixtureGpSurrogate, NbClusters, ThetaTuning};
#[allow(unused_imports)] // Avoid linting problem
use egobox_moe::{GpMixture, GpSurrogate, GpSurrogateExt};
use linfa::{traits::Fit, Dataset};
use log::error;
use ndarray::{array, Array1, Array2, Axis, Ix1, Ix2, Zip};
use ndarray_rand::rand::SeedableRng;
use numpy::{IntoPyArray, PyArray1, PyArray2, PyReadonlyArray2, PyReadonlyArrayDyn};
use pyo3::prelude::*;
use pyo3_stub_gen::derive::{gen_stub_pyclass, gen_stub_pymethods};
use rand_xoshiro::Xoshiro256Plus;

<<<<<<< HEAD
=======
/// Gaussian processes mixture builder
///
///     n_clusters (int >= 0)
///         Number of clusters used by the mixture of surrogate experts.
///         When set to 0, the number of cluster is determined automatically and refreshed every
///         10-points addition (should say 'tentative addition' because addition may fail for some points
///         but failures are counted anyway).
///
///     regr_spec (RegressionSpec flags, an int in [1, 7]):
///         Specification of regression models used in mixture.
///         Can be RegressionSpec.CONSTANT (1), RegressionSpec.LINEAR (2), RegressionSpec.QUADRATIC (4) or
///         any bit-wise union of these values (e.g. RegressionSpec.CONSTANT | RegressionSpec.LINEAR)
///
///     corr_spec (CorrelationSpec flags, an int in [1, 15]):
///         Specification of correlation models used in mixture.
///         Can be CorrelationSpec.SQUARED_EXPONENTIAL (1), CorrelationSpec.ABSOLUTE_EXPONENTIAL (2),
///         CorrelationSpec.MATERN32 (4), CorrelationSpec.MATERN52 (8) or
///         any bit-wise union of these values (e.g. CorrelationSpec.MATERN32 | CorrelationSpec.MATERN52)
///
///     recombination (Recombination.Smooth or Recombination.Hard (default))
///         Specify how the various experts predictions are recombined
///         * Smooth: prediction is a combination of experts prediction wrt their responsabilities,
///         the heaviside factor which controls steepness of the change between experts regions is optimized
///         to get best mixture quality.
///         * Hard: prediction is taken from the expert with highest responsability
///         resulting in a model with discontinuities.
///
///     theta_init ([nx] where nx is the dimension of inputs x)
///         Initial guess for GP theta hyperparameters.
///         When None the default is 1e-2 for all components
///
///     theta_bounds ([[lower_1, upper_1], ..., [lower_nx, upper_nx]] where nx is the dimension of inputs x)
///         Space search when optimizing theta GP hyperparameters
///         When None the default is [1e-6, 1e2] for all components
///
///     kpls_dim (0 < int < nx where nx is the dimension of inputs x)
///         Number of components to be used when PLS projection is used (a.k.a KPLS method).
///         This is used to address high-dimensional problems typically when nx > 9.
///
///     n_start (int >= 0)
///         Number of internal GP hyperpameters optimization restart (multistart)
///
///     seed (int >= 0)
///         Random generator seed to allow computation reproducibility.
///         
#[gen_stub_pyclass]
>>>>>>> 327a42f4
#[pyclass]
pub(crate) struct GpMix {
    gp_config: GpConfig,
    seed: Option<u64>,
}

#[gen_stub_pymethods]
#[pymethods]
impl GpMix {
    /// Gaussian processes mixture builder
    ///
    ///     n_clusters (int)
    ///         Number of clusters used by the mixture of surrogate experts (default is 1).
    ///         When set to 0, the number of cluster is determined automatically and refreshed every
    ///         10-points addition (should say 'tentative addition' because addition may fail for some points
    ///         but it is counted anyway).
    ///         When set to negative number -n, the number of clusters is determined automatically in [1, n]
    ///         this is used to limit the number of trials hence the execution time.
    ///
    ///     regr_spec (RegressionSpec flags, an int in [1, 7]):
    ///         Specification of regression models used in mixture.
    ///         Can be RegressionSpec.CONSTANT (1), RegressionSpec.LINEAR (2), RegressionSpec.QUADRATIC (4) or
    ///         any bit-wise union of these values (e.g. RegressionSpec.CONSTANT | RegressionSpec.LINEAR)
    ///
    ///     corr_spec (CorrelationSpec flags, an int in [1, 15]):
    ///         Specification of correlation models used in mixture.
    ///         Can be CorrelationSpec.SQUARED_EXPONENTIAL (1), CorrelationSpec.ABSOLUTE_EXPONENTIAL (2),
    ///         CorrelationSpec.MATERN32 (4), CorrelationSpec.MATERN52 (8) or
    ///         any bit-wise union of these values (e.g. CorrelationSpec.MATERN32 | CorrelationSpec.MATERN52)
    ///
    ///     recombination (Recombination.Smooth or Recombination.Hard (default))
    ///         Specify how the various experts predictions are recombined
    ///         * Smooth: prediction is a combination of experts prediction wrt their responsabilities,
    ///         the heaviside factor which controls steepness of the change between experts regions is optimized
    ///         to get best mixture quality.
    ///         * Hard: prediction is taken from the expert with highest responsability
    ///         resulting in a model with discontinuities.
    ///
    ///     theta_init ([nx] where nx is the dimension of inputs x)
    ///         Initial guess for GP theta hyperparameters.
    ///         When None the default is 1e-2 for all components
    ///
    ///     theta_bounds ([[lower_1, upper_1], ..., [lower_nx, upper_nx]] where nx is the dimension of inputs x)
    ///         Space search when optimizing theta GP hyperparameters
    ///         When None the default is [1e-6, 1e2] for all components
    ///
    ///     kpls_dim (0 < int < nx where nx is the dimension of inputs x)
    ///         Number of components to be used when PLS projection is used (a.k.a KPLS method).
    ///         This is used to address high-dimensional problems typically when nx > 9.
    ///
    ///     n_start (int >= 0)
    ///         Number of internal GP hyperpameters optimization restart (multistart)
    ///
    ///     max_eval (int >= 0)
    ///         Max number of likelihood evaluations during GP hyperparameters optimization
    ///
    ///     seed (int >= 0)
    ///         Random generator seed to allow computation reproducibility.
    ///         
    #[new]
    #[pyo3(signature = (
        regr_spec=RegressionSpec::CONSTANT,
        corr_spec=CorrelationSpec::SQUARED_EXPONENTIAL,
        kpls_dim=None,
        n_clusters=1,
        recombination=Recombination::Hard,
        theta_init=None,
        theta_bounds=None,
        n_start=10,
        max_eval=50,
        seed=None
    ))]
    #[allow(clippy::too_many_arguments)]
    fn new(
        regr_spec: u8,
        corr_spec: u8,
        kpls_dim: Option<usize>,
        n_clusters: isize,
        recombination: Recombination,
        theta_init: Option<Vec<f64>>,
        theta_bounds: Option<Vec<Vec<f64>>>,
        n_start: usize,
        max_eval: usize,
        seed: Option<u64>,
    ) -> Self {
        GpMix {
            gp_config: GpConfig::new(
                regr_spec,
                corr_spec,
                kpls_dim,
                n_clusters,
                recombination,
                theta_init,
                theta_bounds,
                n_start,
                max_eval,
            ),
            seed,
        }
    }

    /// Fit the parameters of the model using the training dataset to build a trained model
    ///
    /// Parameters
    ///     xt (array[nsamples, nx]): input samples
    ///     yt (array[nsamples, 1]): output samples
    ///
    /// Returns Gpx object
    ///     the fitted Gaussian process mixture  
    ///
    fn fit(&mut self, py: Python, xt: PyReadonlyArrayDyn<f64>, yt: PyReadonlyArrayDyn<f64>) -> Gpx {
        let xt = xt.as_array();
        let xt = match xt.to_owned().into_dimensionality::<Ix2>() {
            Ok(xt) => xt,
            Err(_) => match xt.into_dimensionality::<Ix1>() {
                Ok(xt) => xt.insert_axis(Axis(1)).to_owned(),
                _ => {
                    error!("Training input has to be an [nsamples, nx] array");
                    panic!("Bad training input data");
                }
            },
        };

        let yt = yt.as_array();
        let yt = match yt.to_owned().into_dimensionality::<Ix1>() {
            Ok(yt) => yt,
            Err(_) => match yt.into_dimensionality::<Ix2>() {
                Ok(yt) => {
                    if yt.dim().1 == 1 {
                        yt.to_owned().remove_axis(Axis(1))
                    } else {
                        error!("Training output has to be one dimensional");
                        panic!("Bad training output data");
                    }
                }
                Err(_) => {
                    error!("Training output has to be one dimensional");
                    panic!("Bad training output data");
                }
            },
        };
        let dataset = Dataset::new(xt, yt);

        let recomb = match self.gp_config.recombination {
            Recombination::Hard => egobox_moe::Recombination::Hard,
            Recombination::Smooth => egobox_moe::Recombination::Smooth(None),
        };
        let rng = if let Some(seed) = self.seed {
            Xoshiro256Plus::seed_from_u64(seed)
        } else {
            Xoshiro256Plus::from_entropy()
        };

        let mut theta_tuning = ThetaTuning::default();
        if let Some(init) = self.gp_config.theta_init.as_ref() {
            theta_tuning = ThetaTuning::Full {
                init: Array1::from_vec(init.to_vec()),
                bounds: array![ThetaTuning::<f64>::DEFAULT_BOUNDS],
            }
        }
        if let Some(bounds) = self.gp_config.theta_bounds.as_ref() {
            theta_tuning = ThetaTuning::Full {
                init: theta_tuning.init().to_owned(),
                bounds: bounds.iter().map(|v| (v[0], v[1])).collect(),
            }
        }

        let n_clusters = match self.gp_config.n_clusters.cmp(&0) {
            Ordering::Greater => NbClusters::fixed(self.gp_config.n_clusters as usize),
            Ordering::Equal => NbClusters::auto(),
            Ordering::Less => NbClusters::automax(-self.gp_config.n_clusters as usize),
        };
        let theta_tunings = if let NbClusters::Fixed { nb } = n_clusters {
            vec![theta_tuning; nb]
        } else {
            vec![theta_tuning; 1] // used as default theta tuning for all experts
        };

        if let Err(ctrlc::Error::MultipleHandlers) = ctrlc::set_handler(|| std::process::exit(2)) {
            // ignore multiple handlers error
        };
        let moe = py.allow_threads(|| {
            let regr = RegressionSpec(self.gp_config.regr_spec);
            let corr = CorrelationSpec(self.gp_config.corr_spec);
            GpMixture::params()
                .n_clusters(n_clusters)
                .recombination(recomb)
                .regression_spec(egobox_moe::RegressionSpec::from_bits(regr.0).unwrap())
                .correlation_spec(egobox_moe::CorrelationSpec::from_bits(corr.0).unwrap())
                .theta_tunings(&theta_tunings)
                .kpls_dim(self.gp_config.kpls_dim)
                .n_start(self.gp_config.n_start)
                .with_rng(rng)
                .fit(&dataset)
                .expect("MoE model training")
        });

        Gpx(Box::new(moe))
    }
}

/// A trained Gaussian processes mixture
#[gen_stub_pyclass]
#[pyclass]
pub(crate) struct Gpx(Box<GpMixture>);

#[gen_stub_pymethods]
#[pymethods]
impl Gpx {
    /// Get Gaussian processes mixture builder aka `GpMix`
    ///
    /// See `GpMix` constructor
    #[staticmethod]
    #[pyo3(signature = (
        regr_spec=GpConfig::default().regr_spec,
        corr_spec=GpConfig::default().corr_spec,
        kpls_dim=GpConfig::default().kpls_dim,
        n_clusters=GpConfig::default().n_clusters,
        recombination=GpConfig::default().recombination,
        theta_init=GpConfig::default().theta_init,
        theta_bounds=GpConfig::default().theta_bounds,
        n_start=GpConfig::default().n_start,
        max_eval=GpConfig::default().max_eval,
        seed = None
    ))]
    #[allow(clippy::too_many_arguments)]
    fn builder(
        regr_spec: u8,
        corr_spec: u8,
        kpls_dim: Option<usize>,
        n_clusters: isize,
        recombination: Recombination,
        theta_init: Option<Vec<f64>>,
        theta_bounds: Option<Vec<Vec<f64>>>,
        n_start: usize,
        max_eval: usize,
        seed: Option<u64>,
    ) -> GpMix {
        GpMix::new(
            regr_spec,
            corr_spec,
            kpls_dim,
            n_clusters,
            recombination,
            theta_init,
            theta_bounds,
            n_start,
            max_eval,
            seed,
        )
    }

    /// Returns the String representation from serde json serializer
    fn __repr__(&self) -> String {
        serde_json::to_string(&self.0).unwrap()
    }

    /// Returns a String informal representation
    fn __str__(&self) -> String {
        self.0.to_string()
    }

    /// Save Gaussian processes mixture in a file.
    /// If the filename has .json JSON human readable format is used
    /// otherwise an optimized binary format is used.
    ///
    /// Parameters
    ///     filename with .json or .bin extension (string)
    ///         file generated in the current directory
    ///
    /// Returns True if save succeeds otherwise False
    ///
    fn save(&self, filename: String) -> bool {
        let format = match Path::new(&filename).extension().unwrap().to_str().unwrap() {
            "json" => egobox_moe::GpFileFormat::Json,
            _ => egobox_moe::GpFileFormat::Binary,
        };
        self.0.save(&filename, format).is_ok()
    }

    /// Load Gaussian processes mixture from file.
    ///
    /// Parameters
    ///     filename (string)
    ///         json filepath generated by saving a trained Gaussian processes mixture
    ///
    #[staticmethod]
    fn load(filename: String) -> Gpx {
        let format = match Path::new(&filename).extension().unwrap().to_str().unwrap() {
            "json" => egobox_moe::GpFileFormat::Json,
            _ => egobox_moe::GpFileFormat::Binary,
        };
        Gpx(GpMixture::load(&filename, format).unwrap())
    }

    /// Predict output values at nsamples points.
    ///
    /// Parameters
    ///     x (array[nsamples, nx])
    ///         input values
    ///
    /// Returns
    ///     the output values at nsamples x points (array[nsamples, 1])
    ///
    fn predict<'py>(&self, py: Python<'py>, x: PyReadonlyArray2<f64>) -> Bound<'py, PyArray2<f64>> {
        self.0
            .predict(&x.as_array())
            .unwrap()
            .insert_axis(Axis(1))
            .into_pyarray(py)
    }

    /// Predict variances at nsample points.
    ///
    /// Parameters
    ///     x (array[nsamples, nx])
    ///         input values
    ///
    /// Returns
    ///     the variances of the output values at nsamples input points (array[nsamples, 1])
    ///
    fn predict_var<'py>(
        &self,
        py: Python<'py>,
        x: PyReadonlyArray2<f64>,
    ) -> Bound<'py, PyArray2<f64>> {
        self.0.predict_var(&x.as_array()).unwrap().into_pyarray(py)
    }

    /// Predict surrogate output derivatives at nsamples points.
    ///
    /// Parameters
    ///     x (array[nsamples, nx])
    ///         input values
    ///
    /// Returns
    ///     the output derivatives at nsamples x points (array[nsamples, nx]) wrt inputs
    ///     The ith column is the partial derivative value wrt to the ith component of x at the given samples.
    ///
    fn predict_gradients<'py>(
        &self,
        py: Python<'py>,
        x: PyReadonlyArray2<f64>,
    ) -> Bound<'py, PyArray2<f64>> {
        self.0
            .predict_gradients(&x.as_array())
            .unwrap()
            .into_pyarray(py)
    }

    /// Predict variance derivatives at nsamples points.
    ///
    /// Parameters
    ///     x (array[nsamples, nx])
    ///         input values
    ///
    /// Returns
    ///     the variance derivatives at nsamples x points (array[nsamples, nx]) wrt inputs
    ///     The ith column is the partial derivative value wrt to the ith component of x at the given samples.
    ///
    fn predict_var_gradients<'py>(
        &self,
        py: Python<'py>,
        x: PyReadonlyArray2<f64>,
    ) -> Bound<'py, PyArray2<f64>> {
        self.0
            .predict_var_gradients(&x.as_array())
            .unwrap()
            .into_pyarray(py)
    }

    /// Sample gaussian process trajectories.
    ///
    /// Parameters
    ///     x (array[nsamples, nx])
    ///         locations of the sampled trajectories
    ///     n_traj number of trajectories to generate
    ///
    /// Returns
    ///     the trajectories as an array[nsamples, n_traj]
    ///
    fn sample<'py>(
        &self,
        py: Python<'py>,
        x: PyReadonlyArray2<f64>,
        n_traj: usize,
    ) -> Bound<'py, PyArray2<f64>> {
        self.0
            .sample(&x.as_array(), n_traj)
            .unwrap()
            .into_pyarray(py)
    }

    /// Get the input and output dimensions of the surrogate
    ///
    /// Returns
    ///     the couple (nx, ny)
    ///
    fn dims(&self) -> (usize, usize) {
        self.0.dims()
    }

    /// Get the nt training data points used to fit the surrogate
    ///
    /// Returns
    ///     the couple (ndarray[nt, nx], ndarray[nt,])
    ///
    fn training_data<'py>(
        &self,
        py: Python<'py>,
    ) -> (Bound<'py, PyArray2<f64>>, Bound<'py, PyArray1<f64>>) {
        let (xdata, ydata) = self.0.training_data();
        (
            xdata.to_owned().into_pyarray(py),
            ydata.to_owned().into_pyarray(py),
        )
    }

    /// Get optimized thetas hyperparameters (ie once GP experts are fitted)
    ///
    /// Returns
    ///     thetas as an array[n_clusters, nx or kpls_dim]
    ///
    fn thetas<'py>(&self, py: Python<'py>) -> Bound<'py, PyArray2<f64>> {
        let experts = self.0.experts();
        let proto = experts.first().expect("Mixture should contain an expert");
        let mut thetas = Array2::zeros((self.0.n_clusters(), proto.theta().len()));
        Zip::from(thetas.rows_mut())
            .and(experts)
            .for_each(|mut theta, expert| theta.assign(expert.theta()));
        thetas.into_pyarray(py)
    }

    /// Get GP expert variance (ie posterior GP variance)
    ///
    /// Returns
    ///     variances as an array[n_clusters]
    ///
    fn variances<'py>(&self, py: Python<'py>) -> Bound<'py, PyArray1<f64>> {
        let experts = self.0.experts();
        let mut variances = Array1::zeros(self.0.n_clusters());
        Zip::from(&mut variances)
            .and(experts)
            .for_each(|var, expert| *var = expert.variance());
        variances.into_pyarray(py)
    }

    /// Get reduced likelihood values gotten when fitting the GP experts
    ///
    /// Maybe used to compare various parameterization
    ///
    /// Returns
    ///     likelihood as an array[n_clusters]
    ///
    fn likelihoods<'py>(&self, py: Python<'py>) -> Bound<'py, PyArray1<f64>> {
        let experts = self.0.experts();
        let mut likelihoods = Array1::zeros(self.0.n_clusters());
        Zip::from(&mut likelihoods)
            .and(experts)
            .for_each(|lkh, expert| *lkh = expert.likelihood());
        likelihoods.into_pyarray(py)
    }
}<|MERGE_RESOLUTION|>--- conflicted
+++ resolved
@@ -26,55 +26,6 @@
 use pyo3_stub_gen::derive::{gen_stub_pyclass, gen_stub_pymethods};
 use rand_xoshiro::Xoshiro256Plus;
 
-<<<<<<< HEAD
-=======
-/// Gaussian processes mixture builder
-///
-///     n_clusters (int >= 0)
-///         Number of clusters used by the mixture of surrogate experts.
-///         When set to 0, the number of cluster is determined automatically and refreshed every
-///         10-points addition (should say 'tentative addition' because addition may fail for some points
-///         but failures are counted anyway).
-///
-///     regr_spec (RegressionSpec flags, an int in [1, 7]):
-///         Specification of regression models used in mixture.
-///         Can be RegressionSpec.CONSTANT (1), RegressionSpec.LINEAR (2), RegressionSpec.QUADRATIC (4) or
-///         any bit-wise union of these values (e.g. RegressionSpec.CONSTANT | RegressionSpec.LINEAR)
-///
-///     corr_spec (CorrelationSpec flags, an int in [1, 15]):
-///         Specification of correlation models used in mixture.
-///         Can be CorrelationSpec.SQUARED_EXPONENTIAL (1), CorrelationSpec.ABSOLUTE_EXPONENTIAL (2),
-///         CorrelationSpec.MATERN32 (4), CorrelationSpec.MATERN52 (8) or
-///         any bit-wise union of these values (e.g. CorrelationSpec.MATERN32 | CorrelationSpec.MATERN52)
-///
-///     recombination (Recombination.Smooth or Recombination.Hard (default))
-///         Specify how the various experts predictions are recombined
-///         * Smooth: prediction is a combination of experts prediction wrt their responsabilities,
-///         the heaviside factor which controls steepness of the change between experts regions is optimized
-///         to get best mixture quality.
-///         * Hard: prediction is taken from the expert with highest responsability
-///         resulting in a model with discontinuities.
-///
-///     theta_init ([nx] where nx is the dimension of inputs x)
-///         Initial guess for GP theta hyperparameters.
-///         When None the default is 1e-2 for all components
-///
-///     theta_bounds ([[lower_1, upper_1], ..., [lower_nx, upper_nx]] where nx is the dimension of inputs x)
-///         Space search when optimizing theta GP hyperparameters
-///         When None the default is [1e-6, 1e2] for all components
-///
-///     kpls_dim (0 < int < nx where nx is the dimension of inputs x)
-///         Number of components to be used when PLS projection is used (a.k.a KPLS method).
-///         This is used to address high-dimensional problems typically when nx > 9.
-///
-///     n_start (int >= 0)
-///         Number of internal GP hyperpameters optimization restart (multistart)
-///
-///     seed (int >= 0)
-///         Random generator seed to allow computation reproducibility.
-///         
-#[gen_stub_pyclass]
->>>>>>> 327a42f4
 #[pyclass]
 pub(crate) struct GpMix {
     gp_config: GpConfig,
@@ -85,6 +36,17 @@
 #[pymethods]
 impl GpMix {
     /// Gaussian processes mixture builder
+    ///
+    ///     regr_spec (RegressionSpec flags, an int in [1, 7]):
+    ///         Specification of regression models used in mixture.
+    ///         Can be RegressionSpec.CONSTANT (1), RegressionSpec.LINEAR (2), RegressionSpec.QUADRATIC (4) or
+    ///         any bit-wise union of these values (e.g. RegressionSpec.CONSTANT | RegressionSpec.LINEAR)
+    ///
+    ///     corr_spec (CorrelationSpec flags, an int in [1, 15]):
+    ///         Specification of correlation models used in mixture.
+    ///         Can be CorrelationSpec.SQUARED_EXPONENTIAL (1), CorrelationSpec.ABSOLUTE_EXPONENTIAL (2),
+    ///         CorrelationSpec.MATERN32 (4), CorrelationSpec.MATERN52 (8) or
+    ///         any bit-wise union of these values (e.g. CorrelationSpec.MATERN32 | CorrelationSpec.MATERN52)
     ///
     ///     n_clusters (int)
     ///         Number of clusters used by the mixture of surrogate experts (default is 1).
@@ -93,17 +55,6 @@
     ///         but it is counted anyway).
     ///         When set to negative number -n, the number of clusters is determined automatically in [1, n]
     ///         this is used to limit the number of trials hence the execution time.
-    ///
-    ///     regr_spec (RegressionSpec flags, an int in [1, 7]):
-    ///         Specification of regression models used in mixture.
-    ///         Can be RegressionSpec.CONSTANT (1), RegressionSpec.LINEAR (2), RegressionSpec.QUADRATIC (4) or
-    ///         any bit-wise union of these values (e.g. RegressionSpec.CONSTANT | RegressionSpec.LINEAR)
-    ///
-    ///     corr_spec (CorrelationSpec flags, an int in [1, 15]):
-    ///         Specification of correlation models used in mixture.
-    ///         Can be CorrelationSpec.SQUARED_EXPONENTIAL (1), CorrelationSpec.ABSOLUTE_EXPONENTIAL (2),
-    ///         CorrelationSpec.MATERN32 (4), CorrelationSpec.MATERN52 (8) or
-    ///         any bit-wise union of these values (e.g. CorrelationSpec.MATERN32 | CorrelationSpec.MATERN52)
     ///
     ///     recombination (Recombination.Smooth or Recombination.Hard (default))
     ///         Specify how the various experts predictions are recombined
