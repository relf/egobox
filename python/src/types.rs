--- conflicted
+++ resolved
@@ -1,12 +1,8 @@
 use pyo3::prelude::*;
 use pyo3_stub_gen::derive::{gen_stub_pyclass, gen_stub_pyclass_enum, gen_stub_pymethods};
 
-<<<<<<< HEAD
+#[gen_stub_pyclass_enum]
 #[pyclass(eq, eq_int, rename_all = "SCREAMING_SNAKE_CASE")]
-=======
-#[gen_stub_pyclass_enum]
-#[pyclass(eq, eq_int, rename_all = "UPPERCASE")]
->>>>>>> 327a42f4
 #[derive(Debug, Clone, PartialEq)]
 pub enum Recombination {
     /// prediction is taken from the expert with highest responsability
@@ -58,12 +54,8 @@
     pub(crate) const MATERN52: u8 = egobox_moe::CorrelationSpec::MATERN52.bits();
 }
 
-<<<<<<< HEAD
+#[gen_stub_pyclass_enum]
 #[pyclass(eq, eq_int, rename_all = "SCREAMING_SNAKE_CASE")]
-=======
-#[gen_stub_pyclass_enum]
-#[pyclass(eq, eq_int, rename_all = "UPPERCASE")]
->>>>>>> 327a42f4
 #[derive(Debug, Clone, Copy, PartialEq)]
 pub(crate) enum InfillStrategy {
     Ei = 1,
@@ -72,12 +64,8 @@
     LogEi = 4,
 }
 
-<<<<<<< HEAD
+#[gen_stub_pyclass_enum]
 #[pyclass(eq, eq_int, rename_all = "SCREAMING_SNAKE_CASE")]
-=======
-#[gen_stub_pyclass_enum]
-#[pyclass(eq, eq_int, rename_all = "UPPERCASE")]
->>>>>>> 327a42f4
 #[derive(Debug, Clone, Copy, PartialEq)]
 pub(crate) enum ConstraintStrategy {
     Mc = 1,
@@ -93,12 +81,8 @@
     Clmin = 4,
 }
 
-<<<<<<< HEAD
+#[gen_stub_pyclass_enum]
 #[pyclass(eq, eq_int, rename_all = "SCREAMING_SNAKE_CASE")]
-=======
-#[gen_stub_pyclass_enum]
-#[pyclass(eq, eq_int, rename_all = "UPPERCASE")]
->>>>>>> 327a42f4
 #[derive(Debug, Clone, Copy, PartialEq)]
 pub(crate) enum InfillOptimizer {
     Cobyla = 1,
@@ -128,12 +112,8 @@
     }
 }
 
-<<<<<<< HEAD
+#[gen_stub_pyclass_enum]
 #[pyclass(eq, eq_int, rename_all = "SCREAMING_SNAKE_CASE")]
-=======
-#[gen_stub_pyclass_enum]
-#[pyclass(eq, eq_int, rename_all = "UPPERCASE")]
->>>>>>> 327a42f4
 #[derive(Clone, Copy, Debug, PartialEq)]
 pub(crate) enum XType {
     Float = 1,
@@ -168,12 +148,8 @@
     }
 }
 
-<<<<<<< HEAD
 #[pyclass(eq, eq_int, rename_all = "SCREAMING_SNAKE_CASE")]
-=======
 #[gen_stub_pyclass_enum]
-#[pyclass(eq, eq_int, rename_all = "UPPERCASE")]
->>>>>>> 327a42f4
 #[derive(Debug, Clone, Copy, PartialEq)]
 pub(crate) enum SparseMethod {
     Fitc = 1,
